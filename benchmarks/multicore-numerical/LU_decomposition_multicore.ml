module T = Domainslib.Task
let num_domains = try int_of_string Sys.argv.(1) with _ -> 1
let mat_size = try int_of_string Sys.argv.(2) with _ -> 1200
let chunk_size = try int_of_string Sys.argv.(3) with _ -> 16

module T = Domainslib.Task

module SquareMatrix = struct

  let create f : float array =
    let fa = Array.create_float (mat_size * mat_size) in
    for i = 0 to mat_size * mat_size - 1 do
      fa.(i) <- f (i / mat_size) (i mod mat_size)
    done;
    fa
  let parallel_create pool f : float array =
    let fa = Array.create_float (mat_size * mat_size) in
    T.parallel_for pool ~chunk_size:(mat_size * mat_size / num_domains) ~start:0
    ~finish:( mat_size * mat_size - 1) ~body:(fun i ->
      fa.(i) <- f (i / mat_size) (i mod mat_size));
    fa

  let get (m : float array) r c = m.(r * mat_size + c)
  let set (m : float array) r c v = m.(r * mat_size + c) <- v
  let parallel_copy pool a = 
    let n = Array.length a in
    let copy_part a b i = 
      let s = (i * n / num_domains) in
      let e = (i+1) * n / num_domains - 1 in
      Array.blit a s b s (e - s + 1) in
    let b = Array.create_float n in
    let rec aux acc num_domains i =
      if (i = num_domains) then
        (List.iter (fun e -> T.await pool e) acc)
      else begin
        aux ((T.async pool (fun _ -> copy_part a b i))::acc) num_domains (i+1)
      end
    in
    aux [] num_domains 0;
    b
end

open SquareMatrix

<<<<<<< HEAD
let chunk_size = 32

let lup a0 pool =
  let a = copy a0 in
  for k = 0 to (mat_size - 2) do
    T.parallel_for pool 
    ~chunk_size:chunk_size 
    ~start:(k + 1) 
    ~finish:(mat_size - 1)
    ~body:(fun row ->
      let factor = get a row k /. get a k k in
      for col = k + 1 to mat_size-1 do
        set a row col (get a row col -. factor *. (get a k col))
        done;
      set a row k factor )
  done;
  a
let () =
  let pool = T.setup_pool ~num_domains:(num_domains - 1) in
  let a = create (fun _ _ -> (Random.float 100.0)+.1.0) in
  let lu = lup a pool in
  let _l = create (fun i j -> if i > j then get lu i j else if i = j then 1.0 else 0.0) in
  let _u = create (fun i j -> if i <= j then get lu i j else 0.0) in
=======
let lup pool (a0 : float array) =
  let a = parallel_copy pool a0 in
  for k = 0 to (mat_size - 2) do
  T.parallel_for pool ~chunk_size:chunk_size ~start:(k + 1) ~finish:(mat_size  -1)
  ~body:(fun row ->
    let factor = get a row k /. get a k k in
    for col = k + 1 to mat_size-1 do
      set a row col (get a row col -. factor *. (get a k col))
      done;
    set a row k factor )
  done ;
  a

let () =
  let pool = T.setup_pool ~num_domains:(num_domains - 1) in
  let a = create (fun _ _ -> (Random.float 100.0) +. 1.0 ) in 
  let lu = lup pool a in
  let _l = parallel_create pool (fun i j -> if i > j then get lu i j else if i = j then 1.0 else 0.0) in
  let _u = parallel_create pool (fun i j -> if i <= j then get lu i j else 0.0) in
>>>>>>> 97e4bce9
  T.teardown_pool pool<|MERGE_RESOLUTION|>--- conflicted
+++ resolved
@@ -42,31 +42,6 @@
 
 open SquareMatrix
 
-<<<<<<< HEAD
-let chunk_size = 32
-
-let lup a0 pool =
-  let a = copy a0 in
-  for k = 0 to (mat_size - 2) do
-    T.parallel_for pool 
-    ~chunk_size:chunk_size 
-    ~start:(k + 1) 
-    ~finish:(mat_size - 1)
-    ~body:(fun row ->
-      let factor = get a row k /. get a k k in
-      for col = k + 1 to mat_size-1 do
-        set a row col (get a row col -. factor *. (get a k col))
-        done;
-      set a row k factor )
-  done;
-  a
-let () =
-  let pool = T.setup_pool ~num_domains:(num_domains - 1) in
-  let a = create (fun _ _ -> (Random.float 100.0)+.1.0) in
-  let lu = lup a pool in
-  let _l = create (fun i j -> if i > j then get lu i j else if i = j then 1.0 else 0.0) in
-  let _u = create (fun i j -> if i <= j then get lu i j else 0.0) in
-=======
 let lup pool (a0 : float array) =
   let a = parallel_copy pool a0 in
   for k = 0 to (mat_size - 2) do
@@ -86,5 +61,4 @@
   let lu = lup pool a in
   let _l = parallel_create pool (fun i j -> if i > j then get lu i j else if i = j then 1.0 else 0.0) in
   let _u = parallel_create pool (fun i j -> if i <= j then get lu i j else 0.0) in
->>>>>>> 97e4bce9
   T.teardown_pool pool