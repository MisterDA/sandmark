#
# Configuration
#

# Use bash
SHELL=/bin/bash

# Make variable
MAKE=/usr/bin/make

# options for running the benchmarks
# benchmark build target type:
#  - buildbench: build all single threaded tests
BUILD_BENCH_TARGET ?= buildbench

# The run configuration json file that describes the benchmarks and
# configurations.
RUN_CONFIG_JSON ?= run_config.json

# Default dune version to be used
DEFAULT_DUNE_VERSION ?= 2.8.1

# Flag to select whether to use sys_dune_hack
USE_SYS_DUNE_HACK ?= 0

# benchmark run target type:
#  run_<wrapper> where wrapper is one of the wrappers defined in
#  RUN_CONFIG_JSON. The default RUN_CONFIG_JSON defines two wrappers: perf and
#  orun
RUN_BENCH_TARGET ?= run_orun

# Dry run test without executing benchmarks
BUILD_ONLY ?= 0

# number of benchmark iterations to run
ITER ?= 1

# setup default for pre benchmark wrappers
# for example PRE_BENCH_EXEC='taskset --cpu-list 3 setarch `uname -m` --addr-no-randomize'
PRE_BENCH_EXEC ?=

# option to allow benchmarks to continue even if the opam package install errored
CONTINUE_ON_OPAM_INSTALL_ERROR ?= true

WRAPPER = $(patsubst run_%,%,$(RUN_BENCH_TARGET))

<<<<<<< HEAD
PACKAGES = \
	cpdf conf-pkg-config conf-zlib bigstringaf decompress camlzip menhirLib \
	menhir minilight base stdio dune-private-libs dune-configurator camlimages \
	yojson lwt zarith integers uuidm react ocplib-endian nbcodec checkseum \
	sexplib0 eventlog-tools irmin cubicle conf-findutils index logs \
	mtime ppx_deriving ppx_deriving_yojson ppx_irmin repr ppx_repr irmin-layers irmin-pack
=======
PACKAGES = sexplib0 re yojson react uuidm cpdf nbcodec minilight cubicle orun rungen eventlog-tools
>>>>>>> 3423c841

ifeq ($(findstring multibench,$(BUILD_BENCH_TARGET)),multibench)
	PACKAGES +=  lockfree kcas domainslib ctypes
else
<<<<<<< HEAD
	PACKAGES += ctypes.0.14.0+stock frama-c  alt-ergo js_of_ocaml-compiler
=======
	PACKAGES += ctypes js_of_ocaml-compiler
>>>>>>> 3423c841
endif

DEPENDENCIES = libgmp-dev libdw-dev jq jo python3-pip pkg-config m4 autoconf # Ubuntu
PIP_DEPENDENCIES = intervaltree

.SECONDARY:
export OPAMROOT=$(CURDIR)/_opam

.PHONY: bash list depend clean

# HACK: we are using the system installed dune to avoid breakages with
# multicore and 4.09/trunk
# This is a workaround for r14/4.09/trunk until better solutions arrive
SYS_DUNE_BASE_DIR ?= $(subst /bin/dune,,$(shell which dune))

setup_sys_dune/%: _opam/%
	$(eval OVERRIDE_DUNE = $(shell sed -n 's/.*dune\.\([0-9]\.[0-9]\.[0-9]\).*/\1/p' ocaml-versions/$*.json))
	$(if $(strip $(OVERRIDE_DUNE)), 				\
		$(eval DEFAULT_DUNE_VERSION = "$(OVERRIDE_DUNE)") 	\
		@echo "Overriding dune with "$(DEFAULT_DUNE_VERSION),	\
		@echo "Using default dune.$(DEFAULT_DUNE_VERSION)")
ifeq (1, $(USE_SYS_DUNE_HACK))
	@echo $(SYS_DUNE_BASE_DIR)
	@echo "Linking to system dune files found at: "$(SYS_DUNE_BASE_DIR)
	@echo $(SYS_DUNE_BASE_DIR)"/bin/dune --version = "$(shell $(SYS_DUNE_BASE_DIR)/bin/dune --version)
	@rm -rf $(CURDIR)/_opam/sys_dune
	@mkdir -p $(CURDIR)/_opam/sys_dune/bin
	@mkdir -p $(CURDIR)/_opam/sys_dune/lib
	ln -s $(SYS_DUNE_BASE_DIR)/bin/dune $(CURDIR)/_opam/sys_dune/bin/dune
	ln -s $(SYS_DUNE_BASE_DIR)/bin/jbuilder $(CURDIR)/_opam/sys_dune/bin/jbuilder
	ln -s $(SYS_DUNE_BASE_DIR)/lib/dune $(CURDIR)/_opam/sys_dune/lib/dune
endif

ocamls=$(wildcard ocaml-versions/*.json)

_opam/opam-init/init.sh:
	opam init --bare --no-setup --no-opamrc --disable-sandboxing ./dependencies

_opam/%: _opam/opam-init/init.sh ocaml-versions/%.json
	rm -rf dependencies/packages/ocaml/ocaml.$*
	rm -rf dependencies/packages/ocaml-base-compiler/ocaml-base-compiler.$*
	mkdir -p dependencies/packages/ocaml/ocaml.$*
	cp -R dependencies/template/ocaml/* dependencies/packages/ocaml/ocaml.$*/
	mkdir -p dependencies/packages/ocaml-base-compiler/ocaml-base-compiler.$*
	cp -R dependencies/template/ocaml-base-compiler/* \
	  dependencies/packages/ocaml-base-compiler/ocaml-base-compiler.$*/
	{ url="$$(jq -r '.url // empty' ocaml-versions/$*.json)"; echo "url { src: \"$$url\" }"; echo "setenv: [ [ ORUN_CONFIG_ocaml_url = \"$$url\" ] ]"; } \
	  >> dependencies/packages/ocaml-base-compiler/ocaml-base-compiler.$*/opam
	$(eval OCAML_CONFIG_OPTION = $(shell jq -r '.configure // empty' ocaml-versions/$*.json))
	$(eval OCAML_RUN_PARAM     = $(shell jq -r '.runparams // empty' ocaml-versions/$*.json))
	opam update
	OCAMLRUNPARAM="$(OCAML_RUN_PARAM)" OCAMLCONFIGOPTION="$(OCAML_CONFIG_OPTION)" opam switch create --keep-build-dir --yes $* ocaml-base-compiler.$*
	opam pin add -n --yes --switch $* eventlog-tools https://github.com/ocaml-multicore/eventlog-tools.git#multicore
<<<<<<< HEAD
	opam pin add -n --yes --switch $* orun orun/
	opam pin add -n --yes --switch $* rungen rungen/
=======
>>>>>>> 3423c841

override_packages/%: setup_sys_dune/%
	$(eval CONFIG_SWITCH_NAME = $*)
	$(eval DEV_OPAM = $(OPAMROOT)/$(CONFIG_SWITCH_NAME)/share/dev.opam)
	opam repo add upstream "https://opam.ocaml.org" --on-switch=$(CONFIG_SWITCH_NAME) --rank 2
	cp dependencies/template/dev.opam $(DEV_OPAM)
ifeq (0, $(USE_SYS_DUNE_HACK))
	opam install --switch=$(CONFIG_SWITCH_NAME) --yes "dune.$(DEFAULT_DUNE_VERSION)" "dune-configurator.$(DEFAULT_DUNE_VERSION)" "dune-private-libs.$(DEFAULT_DUNE_VERSION)" || $(CONTINUE_ON_OPAM_INSTALL_ERROR)
endif
	opam update --switch=$(CONFIG_SWITCH_NAME)
	@{	for i in ${PACKAGES}; do \
			sed -i "/^]/i \ \ \"$${i}\"" $(DEV_OPAM); \
		done; \
	};
	@{	declare -A OVERRIDE=( ["ocaml-config"]="\"ocaml-config\" {= \"1\"}" ); 					\
		do_overrides=`jq '.package_overrides' ocaml-versions/$*.json`; \
		if [ "$${do_overrides}" != null ]; then \
			for row in `cat ocaml-versions/$*.json | jq '.package_overrides | .[]'`; do	\
				package=`echo $$row | xargs echo | tr -d '[:space:]'`; \
				package_name=`cut -d '.' -f 1 <<< "$$package"`; \
				package_version=`cut -d '.' -f 2- <<< "$$package"`; \
				OVERRIDE["$${package_name}"]="\"$${package_name}\" {= \"$${package_version}\" }";			\
			done; 										\
		fi; \
		for key in "$${!OVERRIDE[@]}"; do 						\
                        sed -i "/\"$${key}\"/s/.*/  $${OVERRIDE[$${key}]}/" $(DEV_OPAM); \
		done; 										\
	        opam install $(DEV_OPAM) --switch=$(CONFIG_SWITCH_NAME) --yes --deps-only;	\
		opam list --switch=$(CONFIG_SWITCH_NAME); \
	};

.PHONY: .FORCE
.FORCE:

# the file sandmark_git_hash.txt contains the current git hash for this version of sandmark
log_sandmark_hash:
	-git log -n 1

.PHONY: blah
blah:
	@echo ${PACKAGES}

<<<<<<< HEAD
ocaml-versions/%.bench: check_url depend log_sandmark_hash ocaml-versions/%.json _opam/% .FORCE
	$(eval ENVIRONMENT = $(shell jq -r '.wrappers[] | select(.name=="$(WRAPPER)") | .environment // empty' "$(RUN_CONFIG_JSON)" ))
	@opam update
	opam install --switch=$* --keep-build-dir --yes rungen orun
=======
ocaml-versions/%.bench: check_url depend override_packages/% log_sandmark_hash ocaml-versions/%.json .FORCE
	$(eval CONFIG_SWITCH_NAME = $*)
	$(eval CONFIG_OPTIONS      = $(shell jq -r '.configure // empty' ocaml-versions/$*.json))
	$(eval CONFIG_RUN_PARAMS   = $(shell jq -r '.runparams // empty' ocaml-versions/$*.json))
	$(eval ENVIRONMENT         = $(shell jq -r '.wrappers[] | select(.name=="$(WRAPPER)") | .environment // empty' "$(RUN_CONFIG_JSON)" ))
>>>>>>> 3423c841
	@# case statement to select the correct variant for omp and ppxlib
	@{ case "$*" in \
		*multicore*) opam install --switch=$* --keep-build-dir --yes ocaml-migrate-parsetree.2.1.0+multicore ppxlib.0.22.0+multicore ;; \
		*effects*) opam install --switch=$* --keep-build-dir --yes ocaml-migrate-parsetree.2.1.0+multicore ppxlib.0.22.0+multicore ;; \
		*domains*) opam install --switch=$* --keep-build-dir --yes ocaml-migrate-parsetree.2.2.0+stock ppxlib.0.22.0+stock ;; \
<<<<<<< HEAD
		*) opam install --switch=$* --keep-build-dir --yes ocaml-migrate-parsetree.2.2.0+stock ppxlib.0.22.0+stock coq fraplib ;; \
	esac }; \
	opam install --switch=$* --best-effort --keep-build-dir --yes $(PACKAGES) || $(CONTINUE_ON_OPAM_INSTALL_ERROR)
	opam exec --switch $* -- opam list
	@{ echo '(lang dune 1.0)'; \
	   for i in `seq 1 $(ITER)`; do \
	     echo "(context (opam (switch $*) (name $*_$$i)))"; \
	   done } > ocaml-versions/.workspace.$*
	opam exec --switch $* -- cp pausetimes/* $$(opam config var bin)
	opam exec --switch $* -- rungen _build/$*_1 $(RUN_CONFIG_JSON) > runs_dune.inc;
	opam exec --switch $* -- dune build --profile=release --workspace=ocaml-versions/.workspace.$* @$(BUILD_BENCH_TARGET);
	@{ if [ "$(BUILD_ONLY)" -eq 0 ]; then									\
		echo "Executing benchmarks with:"; 								\
		echo "  RUN_CONFIG_JSON=${RUN_CONFIG_JSON}"; 							\
		echo "  RUN_BENCH_TARGET=${RUN_BENCH_TARGET}  (WRAPPER=${WRAPPER})"; 				\
		echo "  PRE_BENCH_EXEC=${PRE_BENCH_EXEC}"; 							\
		$(PRE_BENCH_EXEC) $(ENVIRONMENT) opam exec --switch $* -- dune build -j 1 --profile=release	\
			--workspace=ocaml-versions/.workspace.$* @$(RUN_BENCH_TARGET); ex=$$?;			\
		mkdir -p _results/; 										\
		for i in `seq 1 $(ITER)`; do 									\
			find _build/$*_$$i -name '*.$(WRAPPER).bench' | xargs cat >> _results/$*_$$i.$(WRAPPER).summary.bench; \
		done;												\
		exit $$ex; 											\
	   else 												\
		exit 0; 											\
=======
		*) opam install --switch=$* --keep-build-dir --yes ocaml-migrate-parsetree.2.2.0+stock ppxlib.0.22.0+stock ;; \
	esac };
	@{ echo '(lang dune 1.0)'; \
	   for i in `seq 1 $(ITER)`; do \
	     echo "(context (opam (switch $(CONFIG_SWITCH_NAME)) (name $(CONFIG_SWITCH_NAME)_$$i)))"; \
	   done } > ocaml-versions/.workspace.$(CONFIG_SWITCH_NAME)
	opam exec --switch $(CONFIG_SWITCH_NAME) -- rungen _build/$(CONFIG_SWITCH_NAME)_1 $(RUN_CONFIG_JSON) > runs_dune.inc
	opam exec --switch $(CONFIG_SWITCH_NAME) -- dune build --profile=release --workspace=ocaml-versions/.workspace.$(CONFIG_SWITCH_NAME) @$(BUILD_BENCH_TARGET);
	@{ if [ "$(BUILD_ONLY)" -eq 0 ]; then												\
	        echo "Executing benchmarks with:"; 											\
	        echo "  RUN_CONFIG_JSON=${RUN_CONFIG_JSON}"; 										\
	        echo "  RUN_BENCH_TARGET=${RUN_BENCH_TARGET}  (WRAPPER=${WRAPPER})"; 							\
	        echo "  PRE_BENCH_EXEC=${PRE_BENCH_EXEC}"; 										\
	        $(PRE_BENCH_EXEC) $(ENVIRONMENT) opam exec --switch $(CONFIG_SWITCH_NAME) -- dune build -j 1 --profile=release				\
		  --workspace=ocaml-versions/.workspace.$(CONFIG_SWITCH_NAME) @$(RUN_BENCH_TARGET); ex=$$?;						\
		mkdir -p _results/;	  											\
	        for i in `seq 1 $(ITER)`; do \
			declare -A META=( ["arch"]="uname -m" ["hostname"]="hostname" ["kernel"]="uname -s" ["version"]="uname -r" ); \
			s=""; for key in "$${!META[@]}"; do \
			result=`$${META[$${key}]}`; \
			if [ "$${s}" == "" ]; then \
				s="$${key}=$${result}"; \
			else \
				s="$${s} $${key}=$${result}"; \
			fi; \
			done; \
			header_entry=`jo -p $${s} | jq -c`; \
			echo "$${header_entry}" > _results/$(CONFIG_SWITCH_NAME)_$$i.$(WRAPPER).summary.bench; \
			find _build/$(CONFIG_SWITCH_NAME)_$$i -name '*.$(WRAPPER).bench' | xargs cat >> _results/$(CONFIG_SWITCH_NAME)_$$i.$(WRAPPER).summary.bench;		\
	        done; 															\
		exit $$ex; 														\
	   else 															\
		exit 0; 														\
>>>>>>> 3423c841
	   fi };

json:
	@{	output=data.json; \
		tmp=test.json; \
		count=0; \
		while read line; do \
			if [ "$${count}" -eq 0 ]; then \
				echo "$${line}" | jq '. | {config: ., results: []}' > "$${output}"; \
				count=1; \
			else \
                                bench=`echo "$${line}" | jq '. | {name: .name, command: .command, metrics: {time_secs: .time_secs, maxrss_kB: .maxrss_kB, user_time_secs: .user_time_secs, sys_time_secs: .sys_time_secs, "ocaml.version": .ocaml.version, "ocaml.c_compiler": .ocaml.c_compiler, "ocaml.architecture": .ocaml.architecture, "ocaml.word_size": .ocaml.word_size, "ocaml.system": .ocaml.system, "ocaml.stats": .ocaml.stats, "ocaml.function_sections": .ocaml.function_sections, "ocaml.supports_shared_libraries": .ocaml.supports_shared_libraries, "gc.supports_shared_libraries": .gc.allocated_words, "gc.minor_words": .gc.minor_words, "gc.promoted_words": .gc.promoted_words, "gc.major_words": .gc.major_words, "gc.minor_collections": .gc.minor_collections, "gc.major_collections": .gc.major_collections, "gc.heap_words": .gc.heap_words, "gc.top_heap_words": .gc.top_heap_words, "gc.mean_space_overhead": .gc.mean_space_overhead, codesize: .codesize, ocaml_url: .ocaml_url}}'`; \
				string=".results += [$${bench}]"; \
				jq "$${string}" "$${output}" > "$${tmp}" && mv "$${tmp}" "$${output}"; \
			fi; \
		done < _results/*.bench; \
	};

prep_bench:
	@{ 	TAG='"run_in_ci"' $(MAKE) multicore_parallel_run_config_filtered.json; \
		TAG='"macro_bench"' $(MAKE) multicore_parallel_run_config_filtered_filtered.json; \
		$(MAKE) multicore_parallel_run_config_filtered_filtered_2domains.json; \
		BUILD_BENCH_TARGET=multibench_parallel RUN_CONFIG_JSON=multicore_parallel_run_config_filtered_filtered_2domains.json $(MAKE) ocaml-versions/4.10.0+multicore.bench; \
		$(MAKE) json; \
	} > /dev/null 2>&1;

bench: prep_bench
	@cat data.json

define check_dependency
	$(if $(filter $(shell $(2) | grep $(1) | wc -l), 0),
		@echo "$(1) is not installed. $(3)")
endef

check_url:
	@{ for f in `find ocaml-versions/*.json`; do    	\
		URL=`jq -r '.url' $$f`;                   	\
		if [ -z "$$URL" ] ; then                  	\
			echo "No URL (mandatory) for $$f";   	\
		fi;                                       	\
	    done;                                        	\
	};

depend:
	$(foreach d, $(DEPENDENCIES),      $(call check_dependency, $(d), dpkg -l,   Install on Ubuntu using apt.))
	$(foreach d, $(PIP_DEPENDENCIES),  $(call check_dependency, $(d), pip3 list --format=columns, Install using pip3 install.))

<<<<<<< HEAD

=======
>>>>>>> 3423c841
benchclean:
	rm -rf _build/
	rm -rf _results/

clean:
	rm -rf dependencies/packages/ocaml/*
	rm -rf dependencies/packages/ocaml-base-compiler/*
	rm -rf ocaml-versions/.packages.*
	rm -rf ocaml-versions/*.bench
	rm -rf _build
	rm -rf _opam
	rm -rf _results
	rm -rf *filtered.json
	rm -rf *~

list:
	@echo $(ocamls)

list_tags:
	@echo "List of Tags"
	@jq '[.benchmarks[].tags] | add | flatten | .[]' *.json | sort -u

bash:
	bash
	@echo "[opam subshell completed]"

%_filtered.json: %.json
	jq '{wrappers : .wrappers, benchmarks: [.benchmarks | .[] | select(.tags | index($(TAG)) != null)]}' < $< > $@

%_2domains.json: %.json
	jq '{wrappers : .wrappers, benchmarks : [.benchmarks | .[] | {executable : .executable, name: .name, tags: .tags, runs : [.runs | .[] as $$item | if ($$item | .params | split(" ") | .[0] ) == "2" then $$item | .paramwrapper |= "" else empty end ] } ] }' < $< > $@
<|MERGE_RESOLUTION|>--- conflicted
+++ resolved
@@ -44,25 +44,12 @@
 
 WRAPPER = $(patsubst run_%,%,$(RUN_BENCH_TARGET))
 
-<<<<<<< HEAD
-PACKAGES = \
-	cpdf conf-pkg-config conf-zlib bigstringaf decompress camlzip menhirLib \
-	menhir minilight base stdio dune-private-libs dune-configurator camlimages \
-	yojson lwt zarith integers uuidm react ocplib-endian nbcodec checkseum \
-	sexplib0 eventlog-tools irmin cubicle conf-findutils index logs \
-	mtime ppx_deriving ppx_deriving_yojson ppx_irmin repr ppx_repr irmin-layers irmin-pack
-=======
 PACKAGES = sexplib0 re yojson react uuidm cpdf nbcodec minilight cubicle orun rungen eventlog-tools
->>>>>>> 3423c841
 
 ifeq ($(findstring multibench,$(BUILD_BENCH_TARGET)),multibench)
 	PACKAGES +=  lockfree kcas domainslib ctypes
 else
-<<<<<<< HEAD
-	PACKAGES += ctypes.0.14.0+stock frama-c  alt-ergo js_of_ocaml-compiler
-=======
 	PACKAGES += ctypes js_of_ocaml-compiler
->>>>>>> 3423c841
 endif
 
 DEPENDENCIES = libgmp-dev libdw-dev jq jo python3-pip pkg-config m4 autoconf # Ubuntu
@@ -116,11 +103,6 @@
 	opam update
 	OCAMLRUNPARAM="$(OCAML_RUN_PARAM)" OCAMLCONFIGOPTION="$(OCAML_CONFIG_OPTION)" opam switch create --keep-build-dir --yes $* ocaml-base-compiler.$*
 	opam pin add -n --yes --switch $* eventlog-tools https://github.com/ocaml-multicore/eventlog-tools.git#multicore
-<<<<<<< HEAD
-	opam pin add -n --yes --switch $* orun orun/
-	opam pin add -n --yes --switch $* rungen rungen/
-=======
->>>>>>> 3423c841
 
 override_packages/%: setup_sys_dune/%
 	$(eval CONFIG_SWITCH_NAME = $*)
@@ -163,50 +145,16 @@
 blah:
 	@echo ${PACKAGES}
 
-<<<<<<< HEAD
-ocaml-versions/%.bench: check_url depend log_sandmark_hash ocaml-versions/%.json _opam/% .FORCE
-	$(eval ENVIRONMENT = $(shell jq -r '.wrappers[] | select(.name=="$(WRAPPER)") | .environment // empty' "$(RUN_CONFIG_JSON)" ))
-	@opam update
-	opam install --switch=$* --keep-build-dir --yes rungen orun
-=======
 ocaml-versions/%.bench: check_url depend override_packages/% log_sandmark_hash ocaml-versions/%.json .FORCE
 	$(eval CONFIG_SWITCH_NAME = $*)
 	$(eval CONFIG_OPTIONS      = $(shell jq -r '.configure // empty' ocaml-versions/$*.json))
 	$(eval CONFIG_RUN_PARAMS   = $(shell jq -r '.runparams // empty' ocaml-versions/$*.json))
 	$(eval ENVIRONMENT         = $(shell jq -r '.wrappers[] | select(.name=="$(WRAPPER)") | .environment // empty' "$(RUN_CONFIG_JSON)" ))
->>>>>>> 3423c841
 	@# case statement to select the correct variant for omp and ppxlib
 	@{ case "$*" in \
 		*multicore*) opam install --switch=$* --keep-build-dir --yes ocaml-migrate-parsetree.2.1.0+multicore ppxlib.0.22.0+multicore ;; \
 		*effects*) opam install --switch=$* --keep-build-dir --yes ocaml-migrate-parsetree.2.1.0+multicore ppxlib.0.22.0+multicore ;; \
 		*domains*) opam install --switch=$* --keep-build-dir --yes ocaml-migrate-parsetree.2.2.0+stock ppxlib.0.22.0+stock ;; \
-<<<<<<< HEAD
-		*) opam install --switch=$* --keep-build-dir --yes ocaml-migrate-parsetree.2.2.0+stock ppxlib.0.22.0+stock coq fraplib ;; \
-	esac }; \
-	opam install --switch=$* --best-effort --keep-build-dir --yes $(PACKAGES) || $(CONTINUE_ON_OPAM_INSTALL_ERROR)
-	opam exec --switch $* -- opam list
-	@{ echo '(lang dune 1.0)'; \
-	   for i in `seq 1 $(ITER)`; do \
-	     echo "(context (opam (switch $*) (name $*_$$i)))"; \
-	   done } > ocaml-versions/.workspace.$*
-	opam exec --switch $* -- cp pausetimes/* $$(opam config var bin)
-	opam exec --switch $* -- rungen _build/$*_1 $(RUN_CONFIG_JSON) > runs_dune.inc;
-	opam exec --switch $* -- dune build --profile=release --workspace=ocaml-versions/.workspace.$* @$(BUILD_BENCH_TARGET);
-	@{ if [ "$(BUILD_ONLY)" -eq 0 ]; then									\
-		echo "Executing benchmarks with:"; 								\
-		echo "  RUN_CONFIG_JSON=${RUN_CONFIG_JSON}"; 							\
-		echo "  RUN_BENCH_TARGET=${RUN_BENCH_TARGET}  (WRAPPER=${WRAPPER})"; 				\
-		echo "  PRE_BENCH_EXEC=${PRE_BENCH_EXEC}"; 							\
-		$(PRE_BENCH_EXEC) $(ENVIRONMENT) opam exec --switch $* -- dune build -j 1 --profile=release	\
-			--workspace=ocaml-versions/.workspace.$* @$(RUN_BENCH_TARGET); ex=$$?;			\
-		mkdir -p _results/; 										\
-		for i in `seq 1 $(ITER)`; do 									\
-			find _build/$*_$$i -name '*.$(WRAPPER).bench' | xargs cat >> _results/$*_$$i.$(WRAPPER).summary.bench; \
-		done;												\
-		exit $$ex; 											\
-	   else 												\
-		exit 0; 											\
-=======
 		*) opam install --switch=$* --keep-build-dir --yes ocaml-migrate-parsetree.2.2.0+stock ppxlib.0.22.0+stock ;; \
 	esac };
 	@{ echo '(lang dune 1.0)'; \
@@ -240,7 +188,6 @@
 		exit $$ex; 														\
 	   else 															\
 		exit 0; 														\
->>>>>>> 3423c841
 	   fi };
 
 json:
@@ -288,10 +235,6 @@
 	$(foreach d, $(DEPENDENCIES),      $(call check_dependency, $(d), dpkg -l,   Install on Ubuntu using apt.))
 	$(foreach d, $(PIP_DEPENDENCIES),  $(call check_dependency, $(d), pip3 list --format=columns, Install using pip3 install.))
 
-<<<<<<< HEAD
-
-=======
->>>>>>> 3423c841
 benchclean:
 	rm -rf _build/
 	rm -rf _results/
@@ -322,4 +265,4 @@
 	jq '{wrappers : .wrappers, benchmarks: [.benchmarks | .[] | select(.tags | index($(TAG)) != null)]}' < $< > $@
 
 %_2domains.json: %.json
-	jq '{wrappers : .wrappers, benchmarks : [.benchmarks | .[] | {executable : .executable, name: .name, tags: .tags, runs : [.runs | .[] as $$item | if ($$item | .params | split(" ") | .[0] ) == "2" then $$item | .paramwrapper |= "" else empty end ] } ] }' < $< > $@
+	jq '{wrappers : .wrappers, benchmarks : [.benchmarks | .[] | {executable : .executable, name: .name, tags: .tags, runs : [.runs | .[] as $$item | if ($$item | .params | split(" ") | .[0] ) == "2" then $$item | .paramwrapper |= "" else empty end ] } ] }' < $< > $@